--- conflicted
+++ resolved
@@ -94,20 +94,6 @@
 
 
 @retried(on=[NotFound], timeout=timedelta(minutes=3))
-<<<<<<< HEAD
-def test_create_catalog_schema_with_legacy_acls(
-    ws, make_user, make_catalog, make_schema, make_mounted_location, runtime_ctx, sql_backend
-):
-    src_schema = make_schema(catalog_name="hive_metastore")
-    src_external_table = runtime_ctx.make_table(
-        catalog_name=src_schema.catalog_name,
-        schema_name=src_schema.name,
-        external_csv=make_mounted_location,
-    )
-    dst_catalog = make_catalog()
-    dst_schema = make_schema(catalog_name=dst_catalog.name, name=src_schema.name)
-    rules = [Rule.from_src_dst(src_external_table, dst_schema)]
-=======
 def test_create_catalog_schema_with_legacy_hive_metastore_privileges(
     ws: WorkspaceClient,
     runtime_ctx,
@@ -120,7 +106,6 @@
     dst_catalog_name = f"ucx_{make_random()}"
     dst_schema_name = "test"
     rules = [Rule("workspace", dst_catalog_name, src_schema.name, dst_schema_name, src_table.name, src_table.name)]
->>>>>>> 5423f582
     runtime_ctx.with_table_mapping_rules(rules)
     runtime_ctx.with_dummy_resource_permission()
 
@@ -135,7 +120,6 @@
     # Ensure the view is populated (it's based on the crawled grants) and fetch the content.
     GrantsCrawler(runtime_ctx.tables_crawler, runtime_ctx.udfs_crawler).snapshot()
 
-<<<<<<< HEAD
     catalog_schema = runtime_ctx.catalog_schema
     mock_prompts = MockPrompts({"Please provide storage location url for catalog: *": ""})
     catalog_schema.create_all_catalogs_schemas(mock_prompts)
@@ -145,11 +129,6 @@
     assert schema_grant in schema_grants.privilege_assignments
     schema_info = ws.schemas.get(f"{dst_schema.full_name}")
     assert schema_info.owner == user_b.user_name
-=======
-    assert ws.schemas.get(f"{dst_catalog_name}.{dst_schema_name}").owner == schema_owner.user_name
-    schema_grants = get_schema_permissions_list(f"{dst_catalog_name}.{dst_schema_name}")
-    assert schema_grants.privilege_assignments is not None
-    assert PrivilegeAssignment(table_owner.user_name, [Privilege.USE_SCHEMA]) in schema_grants.privilege_assignments
 
 
 def test_create_catalog_schema_when_users_group_in_warehouse_acl(
@@ -178,5 +157,4 @@
     failed_to_migrate_message = (
         f"failed-to-migrate: Failed to migrate ACL for {src_schema.full_name} to {dst_catalog_name}"
     )
-    assert failed_to_migrate_message not in caplog.messages
->>>>>>> 5423f582
+    assert failed_to_migrate_message not in caplog.messages