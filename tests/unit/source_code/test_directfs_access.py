--- conflicted
+++ resolved
@@ -1,9 +1,5 @@
-<<<<<<< HEAD
 import datetime as dt
-=======
-from datetime import datetime
 from unittest.mock import create_autospec
->>>>>>> a94fdf1d
 
 from databricks.labs.lsql.backends import MockBackend
 
@@ -19,12 +15,9 @@
 def test_crawler_appends_dfsas():
     backend = MockBackend()
     crawler = DirectFsAccessCrawler.for_paths(backend, "schema")
-<<<<<<< HEAD
-    now = dt.datetime.now(tz=dt.timezone.utc)
-=======
     existing = list(crawler.snapshot())
     assert not existing
->>>>>>> a94fdf1d
+    now = dt.datetime.now(tz=dt.timezone.utc)
     dfsas = list(
         DirectFsAccess(
             path=path,
