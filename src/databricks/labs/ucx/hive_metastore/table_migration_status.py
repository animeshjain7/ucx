--- conflicted
+++ resolved
@@ -159,7 +159,6 @@
                 yield from self._ws.schemas.list(catalog_name=catalog.name)
             except NotFound:
                 logger.warning(f"Catalog {catalog.name} no longer exists. Skipping checking its migration status.")
-<<<<<<< HEAD
                 continue
 
 
@@ -186,7 +185,4 @@
     def _maybe_direct_owner(self, record: TableMigrationStatus) -> str | None:
         index = self._tables_snapshot_index()
         source_table = index.get((record.src_schema, record.src_table), None)
-        return self._table_ownership.owner_of(source_table) if source_table is not None else None
-=======
-                continue
->>>>>>> 56ef893e
+        return self._table_ownership.owner_of(source_table) if source_table is not None else None