--- conflicted
+++ resolved
@@ -16,10 +16,6 @@
 from databricks.sdk.errors import NotFound
 
 from databricks.labs.ucx.framework.crawlers import CrawlerBase
-<<<<<<< HEAD
-from databricks.labs.ucx.framework.owners import Ownership, AdministratorLocator
-=======
->>>>>>> dfeb12d4
 from databricks.labs.ucx.framework.utils import escape_sql_identifier
 
 logger = logging.getLogger(__name__)
@@ -662,21 +658,4 @@
         tasks = []
         for table in table_names:
             tasks.append(partial(self._describe, catalog, database, table))
-<<<<<<< HEAD
-        return tasks
-
-
-class TableOwnership(Ownership[Table]):
-    """Determine ownership of tables in the inventory.
-
-    At the present we don't determine a specific owner for tables.
-    """
-
-    def __init__(self, administrator_locator: AdministratorLocator):
-        super().__init__(administrator_locator, Table)
-
-    def _maybe_direct_owner(self, record: Table) -> None:
-        return None
-=======
-        return tasks
->>>>>>> dfeb12d4
+        return tasks