--- conflicted
+++ resolved
@@ -47,7 +47,8 @@
     creator: str | None = None
     """User-name of the creator of the cluster, if known."""
 
-<<<<<<< HEAD
+    __id_attributes__: ClassVar[tuple[str, ...]] = ("cluster_id",)
+
     @classmethod
     def from_cluster_details(cls, details: ClusterDetails):
         return ClusterInfo(
@@ -59,9 +60,6 @@
             success=1,
             failures="[]",
         )
-=======
-    __id_attributes__: ClassVar[tuple[str, ...]] = ("cluster_id",)
->>>>>>> fe7b889a
 
 
 class CheckClusterMixin(CheckInitScriptMixin):
