--- conflicted
+++ resolved
@@ -85,7 +85,7 @@
                 assessment_end_timestamp=assessment_end,
             )
             processed_dfsas.append(dfsa)
-        self._directfs_crawler.dump_all(processed_dfsas)
+        self._directfs_crawler.dump_all(processed_dfsas, crawl_start_time=assessment_start)
 
     def _dump_used_tables(self, context: _ReportingContext, assessment_start: datetime, assessment_end: datetime):
         processed_tables = []
@@ -96,7 +96,7 @@
                 assessment_end_timestamp=assessment_end,
             )
             processed_tables.append(table)
-        self._used_tables_crawler.dump_all(processed_tables)
+        self._used_tables_crawler.dump_all(processed_tables, crawl_start_time=assessment_start)
 
     def _lint_dashboards(self, context: _ReportingContext):
         dashboard_ids = self._dashboard_ids_in_scope()
@@ -116,30 +116,9 @@
             problems = self.lint_query(query)
             context.all_problems.extend(problems)
             dfsas = self.collect_dfsas_from_query("no-dashboard-id", query)
-<<<<<<< HEAD
-            all_dfsas.extend(dfsas)
-        # dump problems
-        logger.info(f"Saving {len(all_problems)} linting problems...")
-        sql_backend.save_table(
-            f'{escape_sql_identifier(inventory_database)}.query_problems',
-            all_problems,
-            QueryProblem,
-            mode='overwrite',
-        )
-        # dump dfsas
-        assessment_end = datetime.now(timezone.utc)
-        all_dfsas = [
-            dataclasses.replace(
-                dfsa, assessment_start_timestamp=assessment_start, assessment_end_timestamp=assessment_end
-            )
-            for dfsa in all_dfsas
-        ]
-        self._directfs_crawler.dump_all(all_dfsas, crawl_start_time=assessment_start)
-=======
             context.all_dfsas.extend(dfsas)
             tables = self.collect_used_tables_from_query("no-dashboard-id", query)
             context.all_tables.extend(tables)
->>>>>>> a94fdf1d
 
     def _dashboard_ids_in_scope(self) -> list[str]:
         if self._include_dashboard_ids is not None:  # an empty list is accepted
