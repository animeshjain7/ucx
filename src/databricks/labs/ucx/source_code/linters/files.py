from __future__ import annotations  # for type hints

import logging
from collections.abc import Iterable, Callable
from pathlib import Path
import sys
from typing import TextIO

<<<<<<< HEAD
from databricks.labs.ucx.source_code.base import LocatedAdvice, CurrentSessionState, is_a_notebook
from databricks.labs.ucx.source_code.files import FileLoader
from databricks.labs.ucx.source_code.python.python_ast import Tree
=======
from databricks.labs.ucx.source_code.base import LocatedAdvice, CurrentSessionState, file_language, is_a_notebook
>>>>>>> 3ca395ca
from databricks.labs.ucx.source_code.notebooks.loaders import NotebookLoader
from databricks.labs.ucx.source_code.path_lookup import PathLookup
from databricks.labs.ucx.source_code.known import KnownList
from databricks.sdk.service.workspace import Language
from databricks.labs.blueprint.tui import Prompts

from databricks.labs.ucx.source_code.linters.context import LinterContext
from databricks.labs.ucx.source_code.graph import (
    BaseImportResolver,
    BaseFileResolver,
    Dependency,
    DependencyGraph,
    DependencyLoader,
    DependencyProblem,
    MaybeDependency,
    SourceContainer,
    DependencyResolver,
<<<<<<< HEAD
    DependencyGraphWalker,
=======
    InheritedContext,
>>>>>>> 3ca395ca
)
from databricks.labs.ucx.source_code.linters.graph_walkers import LintingWalker

logger = logging.getLogger(__name__)


class Folder(SourceContainer):

    def __init__(
        self,
        path: Path,
        notebook_loader: NotebookLoader,
        file_loader: FileLoader,
        folder_loader: FolderLoader,
    ):
        self._path = path
        self._notebook_loader = notebook_loader
        self._file_loader = file_loader
        self._folder_loader = folder_loader

    @property
    def path(self) -> Path:
        return self._path

    def build_dependency_graph(self, parent: DependencyGraph) -> list[DependencyProblem]:
        # don't directly scan non-source directories, let it be done for relevant imports only
        if self._path.name in {"__pycache__", ".git", ".github", ".venv", ".mypy_cache", "site-packages"}:
            return []
        return list(self._build_dependency_graph(parent))

    def _build_dependency_graph(self, parent: DependencyGraph) -> Iterable[DependencyProblem]:
        for child_path in self._path.iterdir():
            is_file = child_path.is_file()
            is_notebook = is_a_notebook(child_path)
            loader = self._notebook_loader if is_notebook else self._file_loader if is_file else self._folder_loader
            dependency = Dependency(loader, child_path, inherits_context=is_notebook)
            yield from parent.register_dependency(dependency).problems

    def __repr__(self):
        return f"<Folder {self._path}>"


class LocalCodeLinter:

    def __init__(
        self,
        notebook_loader: NotebookLoader,
        file_loader: FileLoader,
        folder_loader: FolderLoader,
        path_lookup: PathLookup,
        session_state: CurrentSessionState,
        dependency_resolver: DependencyResolver,
        context_factory: Callable[[], LinterContext],
    ) -> None:
        self._notebook_loader = notebook_loader
        self._file_loader = file_loader
        self._folder_loader = folder_loader
        self._path_lookup = path_lookup
        self._session_state = session_state
        self._dependency_resolver = dependency_resolver
        self._extensions = {".py": Language.PYTHON, ".sql": Language.SQL}
        self._context_factory = context_factory

    def lint(
        self,
        prompts: Prompts,
        path: Path | None,
        stdout: TextIO = sys.stdout,
    ) -> list[LocatedAdvice]:
        """Lint local code files looking for problems in notebooks and python files."""
        if path is None:
            response = prompts.question(
                "Which file or directory do you want to lint?",
                default=Path.cwd().as_posix(),
                validate=lambda p_: Path(p_).exists(),
            )
            path = Path(response)
        located_advices = list(self.lint_path(path))
        for located_advice in located_advices:
            stdout.write(f"{located_advice}\n")
        return located_advices

    def lint_path(self, path: Path, linted_paths: set[Path] | None = None) -> Iterable[LocatedAdvice]:
        is_dir = path.is_dir()
        loader: DependencyLoader
        if is_a_notebook(path):
            loader = self._notebook_loader
        elif path.is_dir():
            loader = self._folder_loader
        else:
            loader = self._file_loader
        path_lookup = self._path_lookup.change_directory(path if is_dir else path.parent)
        root_dependency = Dependency(loader, path, not is_dir)  # don't inherit context when traversing folders
        graph = DependencyGraph(root_dependency, None, self._dependency_resolver, path_lookup, self._session_state)
        container = root_dependency.load(path_lookup)
        assert container is not None  # because we just created it
        problems = container.build_dependency_graph(graph)
        for problem in problems:
            yield problem.as_located_advice()
<<<<<<< HEAD
        context_factory = self._context_factory

        class LintingWalker(DependencyGraphWalker[LocatedAdvice]):

            def _process_dependency(
                self, dependency: Dependency, path_lookup: PathLookup, inherited_tree: Tree | None
            ) -> Iterable[LocatedAdvice]:
                ctx = context_factory()
                # FileLinter will determine which file/notebook linter to use
                linter = FileLinter(dependency, path_lookup, ctx, inherited_tree)
                for advice in linter.lint():
                    yield LocatedAdvice(advice, dependency.path)

=======
>>>>>>> 3ca395ca
        if linted_paths is None:
            linted_paths = set()
        walker = LintingWalker(
            graph, linted_paths, self._path_lookup, path.name, self._session_state, self._context_factory
        )
        yield from walker


class LocalFileMigrator:
    """The LocalFileMigrator class is responsible for fixing code files based on their language."""

    def __init__(self, context_factory: Callable[[], LinterContext]):
        self._extensions = {".py": Language.PYTHON, ".sql": Language.SQL}
        self._context_factory = context_factory

    def apply(self, path: Path) -> bool:
        if path.is_dir():
            for child_path in path.iterdir():
                self.apply(child_path)
            return True
        return self._apply_file_fix(path)

    def _apply_file_fix(self, path: Path):
        """
        The fix method reads a file, lints it, applies fixes, and writes the fixed code back to the file.
        """
        # Check if the file extension is in the list of supported extensions
        if path.suffix not in self._extensions:
            return False
        # Get the language corresponding to the file extension
        language = self._extensions[path.suffix]
        # If the language is not supported, return
        if not language:
            return False
        logger.info(f"Analysing {path}")
        # Get the linter for the language
        context = self._context_factory()
        linter = context.linter(language)
        # Open the file and read the code
        with path.open("r") as f:
            try:
                code = f.read()
            except UnicodeDecodeError as e:
                logger.warning(f"Could not decode file {path}: {e}")
                return False
            applied = False
            # Lint the code and apply fixes
            for advice in linter.lint(code):
                logger.info(f"Found: {advice}")
                fixer = context.fixer(language, advice.code)
                if not fixer:
                    continue
                logger.info(f"Applying fix for {advice}")
                code = fixer.apply(code)
                applied = True
            if not applied:
                return False
            # Write the fixed code back to the file
            with path.open("w") as f:
                logger.info(f"Overwriting {path}")
                f.write(code)
                return True


class FolderLoader(DependencyLoader):

    def __init__(self, notebook_loader: NotebookLoader, file_loader: FileLoader):
        self._notebook_loader = notebook_loader
        self._file_loader = file_loader

    def load_dependency(self, path_lookup: PathLookup, dependency: Dependency) -> Folder | None:
        absolute_path = path_lookup.resolve(dependency.path)
        if not absolute_path:
            return None
        return Folder(absolute_path, self._notebook_loader, self._file_loader, self)


class ImportFileResolver(BaseImportResolver, BaseFileResolver):

    def __init__(self, file_loader: FileLoader, allow_list: KnownList):
        super().__init__()
        self._allow_list = allow_list
        self._file_loader = file_loader

    def resolve_file(self, path_lookup, path: Path) -> MaybeDependency:
        absolute_path = path_lookup.resolve(path)
        if absolute_path:
            return MaybeDependency(Dependency(self._file_loader, absolute_path), [])
        problem = DependencyProblem("file-not-found", f"File not found: {path.as_posix()}")
        return MaybeDependency(None, [problem])

    def resolve_import(self, path_lookup: PathLookup, name: str) -> MaybeDependency:
        maybe = self._resolve_allow_list(name)
        if maybe is not None:
            return maybe
        maybe = self._resolve_import(path_lookup, name)
        if maybe is not None:
            return maybe
        return self._fail('import-not-found', f"Could not locate import: {name}")

    def _resolve_allow_list(self, name: str) -> MaybeDependency | None:
        compatibility = self._allow_list.module_compatibility(name)
        if not compatibility.known:
            logger.debug(f"Resolving unknown import: {name}")
            return None
        if not compatibility.problems:
            return MaybeDependency(None, [])
        # TODO move to linter, see https://github.com/databrickslabs/ucx/issues/1527
        return MaybeDependency(None, compatibility.problems)

    def _resolve_import(self, path_lookup: PathLookup, name: str) -> MaybeDependency | None:
        if not name:
            return MaybeDependency(None, [DependencyProblem("ucx-bug", "Import name is empty")])
        parts = []
        # Relative imports use leading dots. A single leading dot indicates a relative import, starting with
        # the current package. Two or more leading dots indicate a relative import to the parent(s) of the current
        # package, one level per dot after the first.
        # see https://docs.python.org/3/reference/import.html#package-relative-imports
        for i, rune in enumerate(name):
            if not i and rune == '.':  # leading single dot
                parts.append(path_lookup.cwd.as_posix())
                continue
            if rune != '.':
                parts.append(name[i:].replace('.', '/'))
                break
            parts.append("..")
        for candidate in (f'{"/".join(parts)}.py', f'{"/".join(parts)}/__init__.py'):
            relative_path = Path(candidate)
            absolute_path = path_lookup.resolve(relative_path)
            if not absolute_path:
                continue
            dependency = Dependency(self._file_loader, absolute_path, False)
            return MaybeDependency(dependency, [])
        return None

    @staticmethod
    def _fail(code: str, message: str) -> MaybeDependency:
        return MaybeDependency(None, [DependencyProblem(code, message)])

    def __repr__(self):
        return "ImportFileResolver()"<|MERGE_RESOLUTION|>--- conflicted
+++ resolved
@@ -6,20 +6,11 @@
 import sys
 from typing import TextIO
 
-<<<<<<< HEAD
+from databricks.labs.blueprint.tui import Prompts
+from databricks.sdk.service.workspace import Language
+
 from databricks.labs.ucx.source_code.base import LocatedAdvice, CurrentSessionState, is_a_notebook
 from databricks.labs.ucx.source_code.files import FileLoader
-from databricks.labs.ucx.source_code.python.python_ast import Tree
-=======
-from databricks.labs.ucx.source_code.base import LocatedAdvice, CurrentSessionState, file_language, is_a_notebook
->>>>>>> 3ca395ca
-from databricks.labs.ucx.source_code.notebooks.loaders import NotebookLoader
-from databricks.labs.ucx.source_code.path_lookup import PathLookup
-from databricks.labs.ucx.source_code.known import KnownList
-from databricks.sdk.service.workspace import Language
-from databricks.labs.blueprint.tui import Prompts
-
-from databricks.labs.ucx.source_code.linters.context import LinterContext
 from databricks.labs.ucx.source_code.graph import (
     BaseImportResolver,
     BaseFileResolver,
@@ -30,13 +21,13 @@
     MaybeDependency,
     SourceContainer,
     DependencyResolver,
-<<<<<<< HEAD
-    DependencyGraphWalker,
-=======
-    InheritedContext,
->>>>>>> 3ca395ca
 )
+from databricks.labs.ucx.source_code.known import KnownList
+from databricks.labs.ucx.source_code.linters.context import LinterContext
 from databricks.labs.ucx.source_code.linters.graph_walkers import LintingWalker
+from databricks.labs.ucx.source_code.notebooks.loaders import NotebookLoader
+from databricks.labs.ucx.source_code.path_lookup import PathLookup
+
 
 logger = logging.getLogger(__name__)
 
@@ -134,22 +125,6 @@
         problems = container.build_dependency_graph(graph)
         for problem in problems:
             yield problem.as_located_advice()
-<<<<<<< HEAD
-        context_factory = self._context_factory
-
-        class LintingWalker(DependencyGraphWalker[LocatedAdvice]):
-
-            def _process_dependency(
-                self, dependency: Dependency, path_lookup: PathLookup, inherited_tree: Tree | None
-            ) -> Iterable[LocatedAdvice]:
-                ctx = context_factory()
-                # FileLinter will determine which file/notebook linter to use
-                linter = FileLinter(dependency, path_lookup, ctx, inherited_tree)
-                for advice in linter.lint():
-                    yield LocatedAdvice(advice, dependency.path)
-
-=======
->>>>>>> 3ca395ca
         if linted_paths is None:
             linted_paths = set()
         walker = LintingWalker(
