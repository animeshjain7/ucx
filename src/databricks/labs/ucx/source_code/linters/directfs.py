--- conflicted
+++ resolved
@@ -13,7 +13,7 @@
     CurrentSessionState,
     PythonLinter,
     SqlLinter,
-    DFSA,
+    DirectFsAccess,
 )
 from databricks.labs.ucx.source_code.python.python_ast import Tree, TreeVisitor
 from databricks.labs.ucx.source_code.python.python_infer import InferredValue
@@ -58,11 +58,6 @@
 
 
 @dataclass
-class DirectFsAccess:
-    path: str
-
-
-@dataclass
 class DirectFsAccessNode:
     dfsa: DirectFsAccess
     node: NodeNG
@@ -109,7 +104,6 @@
         for pattern in DIRECT_FS_ACCESS_PATTERNS:
             if not pattern.matches(value):
                 continue
-<<<<<<< HEAD
             # since we're normally filtering out spark calls, we're dealing with dfsas we know little about
             # notable we don't know is_read or is_write
             dfsa = DirectFsAccess(
@@ -120,10 +114,6 @@
                 is_write=False,
             )
             self._directfs_nodes.append(DirectFsAccessNode(dfsa, source_node))
-=======
-            dfsa = DirectFsAccess(path=value)
-            self.directfs_nodes.append(DirectFsAccessNode(dfsa, source_node))
->>>>>>> 8fea3eb0
             self._reported_locations.add((source_node.lineno, source_node.col_offset))
 
     def _already_reported(self, source_node: NodeNG, inferred: InferredValue):
@@ -162,7 +152,7 @@
         tree.append_tree(Tree.normalize_and_parse(python_code))
         visitor = _DetectDirectFsAccessVisitor(self._session_state, self._prevent_spark_duplicates)
         visitor.visit(tree.node)
-        yield from visitor.dfsa_nodes
+        yield from visitor.directfs_nodes
 
 
 class DirectFsAccessSqlLinter(SqlLinter):
@@ -190,30 +180,36 @@
             logger.debug(f"Failed to parse SQL: {sql_code}", exc_info=e)
 
     @classmethod
-    def _collect_dfsas(cls, expression: SqlExpression) -> Iterable[DFSA]:
+    def _collect_dfsas(cls, expression: SqlExpression) -> Iterable[DirectFsAccess]:
         yield from cls._collect_dfsas_from_literals(expression)
         yield from cls._collect_dfsas_from_identifiers(expression)
 
     @classmethod
-    def _collect_dfsas_from_literals(cls, expression: SqlExpression) -> Iterable[DFSA]:
+    def _collect_dfsas_from_literals(cls, expression: SqlExpression) -> Iterable[DirectFsAccess]:
         for literal in expression.find_all(Literal):
             if not isinstance(literal.this, str):
                 logger.warning(f"Can't interpret {type(literal.this).__name__}")
             yield from cls._collect_dfsa_from_node(literal, literal.this)
 
     @classmethod
-    def _collect_dfsas_from_identifiers(cls, expression: SqlExpression) -> Iterable[DFSA]:
+    def _collect_dfsas_from_identifiers(cls, expression: SqlExpression) -> Iterable[DirectFsAccess]:
         for identifier in expression.find_all(Identifier):
             if not isinstance(identifier.this, str):
                 logger.warning(f"Can't interpret {type(identifier.this).__name__}")
             yield from cls._collect_dfsa_from_node(identifier, identifier.this)
 
     @classmethod
-    def _collect_dfsa_from_node(cls, expression: SqlExpression, path: str) -> Iterable[DFSA]:
+    def _collect_dfsa_from_node(cls, expression: SqlExpression, path: str) -> Iterable[DirectFsAccess]:
         if any(pattern.matches(path) for pattern in DIRECT_FS_ACCESS_PATTERNS):
             is_read = cls._is_read(expression)
             is_write = cls._is_write(expression)
-            yield DFSA(source_type=DFSA.UNKNOWN, source_id=DFSA.UNKNOWN, path=path, is_read=is_read, is_write=is_write)
+            yield DirectFsAccess(
+                source_type=DirectFsAccess.UNKNOWN,
+                source_id=DirectFsAccess.UNKNOWN,
+                path=path,
+                is_read=is_read,
+                is_write=is_write,
+            )
 
     @classmethod
     def _is_read(cls, expression: SqlExpression | None) -> bool:
