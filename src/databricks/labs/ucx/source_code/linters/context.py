--- conflicted
+++ resolved
@@ -74,19 +74,11 @@
         sql_dfsa_collectors.append(sql_direct_fs)
 
         python_linters += [
-<<<<<<< HEAD
             DirectFsAccessPyLinter(self.session_state),
             DBRv8d0PyLinter(dbr_version=self.session_state.dbr_version),
             SparkConnectPyLinter(self.session_state),
             DbutilsPyLinter(self.session_state),
-            SparkSqlPyLinter(sql_direct_fs, None),
-=======
-            DirectFsAccessPyLinter(session_state),
-            DBRv8d0PyLinter(dbr_version=session_state.dbr_version),
-            SparkConnectPyLinter(session_state),
-            DbutilsPyLinter(session_state),
             DirectFsAccessSqlPylinter(sql_direct_fs),
->>>>>>> 3ca395ca
         ]
 
         python_dfsa_collectors += [DirectFsAccessPyLinter(self.session_state, prevent_spark_duplicates=False)]
